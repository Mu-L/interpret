# Copyright (c) 2019 Microsoft Corporation
# Distributed under the MIT software license

# TODO: Add unit tests for internal EBM interfacing
from sys import platform
import ctypes as ct
from numpy.ctypeslib import ndpointer
from multiprocessing.sharedctypes import RawArray
import numpy as np
import os
import struct
import logging
from contextlib import closing

log = logging.getLogger(__name__)

class Native:

    # GenerateUpdateOptionsType
    GenerateUpdateOptions_Default               = 0x0000000000000000
    GenerateUpdateOptions_DisableNewtonGain     = 0x0000000000000001
    GenerateUpdateOptions_DisableNewtonUpdate   = 0x0000000000000002
    GenerateUpdateOptions_GradientSums          = 0x0000000000000004
    GenerateUpdateOptions_RandomSplits          = 0x0000000000000008

    # TraceLevel
    _TraceLevelOff = 0
    _TraceLevelError = 1
    _TraceLevelWarning = 2
    _TraceLevelInfo = 3
    _TraceLevelVerbose = 4

    _native = None
    _LogFuncType = ct.CFUNCTYPE(None, ct.c_int32, ct.c_char_p)

    def __init__(self):
        # Do not call "Native()".  Call "Native.get_native_singleton()" instead
        pass

    @staticmethod
    def get_native_singleton(is_debug=False):
        log.debug("Check if EBM lib is loaded")
        if Native._native is None:
            log.info("EBM lib loading.")
            native = Native()
            native._initialize(is_debug=is_debug)
            Native._native = native
        else:
            log.debug("EBM lib already loaded")
        return Native._native

    @staticmethod
    def _get_native_exception(error_code, native_function):  # pragma: no cover
        if error_code == 2:
            return Exception(f'Out of memory in {native_function}')
        elif error_code == 3:
            return Exception(f'Unexpected internal error in {native_function}')
        elif error_code == 4:
            return Exception(f'Illegal native parameter value in {native_function}')
        elif error_code == 5:
            return Exception(f'User native parameter value error in {native_function}')
        elif error_code == 6:
            return Exception(f'Thread start failed in {native_function}')
        elif error_code == 10:
            return Exception(f'Loss constructor native exception in {native_function}')
        elif error_code == 11:
            return Exception(f'Loss parameter unknown')
        elif error_code == 12:
            return Exception(f'Loss parameter value malformed')
        elif error_code == 13:
            return Exception(f'Loss parameter value out of range')
        elif error_code == 14:
            return Exception(f'Loss parameter mismatch')
        elif error_code == 15:
            return Exception(f'Unrecognized loss type')
        elif error_code == 16:
            return Exception(f'Illegal loss registration name')
        elif error_code == 17:
            return Exception(f'Illegal loss parameter name')
        elif error_code == 18:
            return Exception(f'Duplicate loss parameter name')
        else:
            return Exception(f'Unrecognized native return code {error_code} in {native_function}')

    @staticmethod
    def get_count_scores_c(n_classes):
        # this should reflect how the C code represents scores
        return 1 if n_classes <= 2 else n_classes

    def set_logging(self, level=None):
        # NOTE: Not part of code coverage. It runs in tests, but isn't registered for some reason.
        def native_log(trace_level, message):  # pragma: no cover
            try:
                message = message.decode("ascii")

                if trace_level == self._TraceLevelError:
                    log.error(message)
                elif trace_level == self._TraceLevelWarning:
                    log.warning(message)
                elif trace_level == self._TraceLevelInfo:
                    log.info(message)
                elif trace_level == self._TraceLevelVerbose:
                    log.debug(message)
            except:  # pragma: no cover
                # we're being called from C, so we can't raise exceptions
                pass

        if level is None:
            root = logging.getLogger("interpret")
            level = root.getEffectiveLevel()

        level_dict = {
            logging.DEBUG: self._TraceLevelVerbose,
            logging.INFO: self._TraceLevelInfo,
            logging.WARNING: self._TraceLevelWarning,
            logging.ERROR: self._TraceLevelError,
            logging.CRITICAL: self._TraceLevelError,
            logging.NOTSET: self._TraceLevelOff,
            "DEBUG": self._TraceLevelVerbose,
            "INFO": self._TraceLevelInfo,
            "WARNING": self._TraceLevelWarning,
            "ERROR": self._TraceLevelError,
            "CRITICAL": self._TraceLevelError,
            "NOTSET": self._TraceLevelOff,
        }

        trace_level = level_dict[level]
        if self._typed_log_func is None and trace_level != self._TraceLevelOff:
            # it's critical that we put _LogFuncType(native_log) into 
            # self._typed_log_func, otherwise it will be garbage collected
            self._typed_log_func = self._LogFuncType(native_log)
            self._unsafe.SetLogMessageFunction(self._typed_log_func)

        self._unsafe.SetTraceLevel(trace_level)

    def generate_random_number(self, random_seed, stage_randomization_mix):
        return self._unsafe.GenerateRandomNumber(random_seed, stage_randomization_mix)

<<<<<<< HEAD
    def cut_quantile(self, col_data, min_samples_bin, is_humanized, max_cuts):
=======
    def sample_without_replacement(
        self, 
        random_seed, 
        count_training_samples,
        count_validation_samples
    ):
        count_samples = count_training_samples + count_validation_samples
        random_seed = ct.c_int32(random_seed)
        count_training_samples = ct.c_int64(count_training_samples)
        count_validation_samples = ct.c_int64(count_validation_samples)

        sample_counts_out = np.empty(count_samples, dtype=np.int64, order="C")

        self._unsafe.SampleWithoutReplacement(
            random_seed,
            count_training_samples,
            count_validation_samples,
            sample_counts_out
        )

        return sample_counts_out

    def stratified_sampling_without_replacement(
        self, 
        random_seed, 
        count_target_classes,
        count_training_samples,
        count_validation_samples,
        targets
    ):
        count_samples = count_training_samples + count_validation_samples

        if len(targets) != count_samples:
            raise ValueError("count_training_samples + count_validation_samples should be equal to len(targets)")

        random_seed = ct.c_int32(random_seed)
        count_target_classes = ct.c_int64(count_target_classes)
        count_training_samples = ct.c_int64(count_training_samples)
        count_validation_samples = ct.c_int64(count_validation_samples)

        sample_counts_out = np.empty(count_samples, dtype=np.int64, order="C")

        return_code = self._unsafe.StratifiedSamplingWithoutReplacement(
            random_seed,
            count_target_classes,
            count_training_samples,
            count_validation_samples,
            targets,
            sample_counts_out
        )

        if return_code != 0:  # pragma: no cover
            raise Exception("Out of memory in SampleWithoutReplacement")

        return sample_counts_out

    def generate_quantile_cuts(
        self, 
        col_data, 
        min_samples_bin, 
        is_humanized, 
        max_cuts, 
    ):
>>>>>>> d60fc5bc
        cuts = np.empty(max_cuts, dtype=np.float64, order="C")
        count_cuts = ct.c_int64(max_cuts)
        count_missing = ct.c_int64(0)
        min_val = ct.c_double(0)
        count_neg_inf = ct.c_int64(0)
        max_val = ct.c_double(0)
        count_inf = ct.c_int64(0)

        return_code = self._unsafe.CutQuantile(
            col_data.shape[0],
            col_data, 
            min_samples_bin,
            is_humanized,
            ct.byref(count_cuts),
            cuts,
            ct.byref(count_missing),
            ct.byref(min_val),
            ct.byref(count_neg_inf),
            ct.byref(max_val),
            ct.byref(count_inf)
        )
        if return_code:  # pragma: no cover
            raise Native._get_native_exception(return_code, "CutQuantile")

        cuts = cuts[:count_cuts.value]
        count_missing = count_missing.value
        min_val = min_val.value
        max_val = max_val.value

        return cuts, count_missing, min_val, max_val

    def cut_uniform(self, col_data, max_cuts):
        cuts = np.empty(max_cuts, dtype=np.float64, order="C")
        count_cuts = ct.c_int64(max_cuts)
        count_missing = ct.c_int64(0)
        min_val = ct.c_double(0)
        count_neg_inf = ct.c_int64(0)
        max_val = ct.c_double(0)
        count_inf = ct.c_int64(0)

        self._unsafe.CutUniform(
            col_data.shape[0],
            col_data, 
            ct.byref(count_cuts),
            cuts,
            ct.byref(count_missing),
            ct.byref(min_val),
            ct.byref(count_neg_inf),
            ct.byref(max_val),
            ct.byref(count_inf)
        )

        cuts = cuts[:count_cuts.value]
        count_missing = count_missing.value
        min_val = min_val.value
        max_val = max_val.value

        return cuts, count_missing, min_val, max_val

    def suggest_graph_bounds(self, cuts, min_val=np.nan, max_val=np.nan):
        low_graph_bound = ct.c_double(0)
        high_graph_bound = ct.c_double(0)
        return_code = self._unsafe.SuggestGraphBounds(
            len(cuts),
            cuts[0] if 0 < len(cuts) else np.nan,
            cuts[-1] if 0 < len(cuts) else np.nan,
            min_val,
            max_val,
            ct.byref(low_graph_bound),
            ct.byref(high_graph_bound),
        )
        if return_code:  # pragma: no cover
            raise Native._get_native_exception(return_code, "SuggestGraphBounds")

        return low_graph_bound.value, high_graph_bound.value

    def discretize(self, col_data, cuts):
        discretized = np.empty(col_data.shape[0], dtype=np.int64, order="C")
        return_code = self._unsafe.Discretize(
            col_data.shape[0],
            col_data,
            cuts.shape[0],
            cuts,
            discretized
        )
        if return_code:  # pragma: no cover
            raise Native._get_native_exception(return_code, "Discretize")

        return discretized


    def size_data_set_header(self, n_features):
        n_bytes = self._unsafe.SizeDataSetHeader(n_features)
        if n_bytes == 0:  # pragma: no cover
            raise Native._get_native_exception(3, "SizeDataSetHeader")
        return n_bytes

    def fill_data_set_header(self, n_features, n_bytes, shared_data):
        return_code = self._unsafe.FillDataSetHeader(n_features, n_bytes, shared_data)
        if return_code:  # pragma: no cover
            raise Native._get_native_exception(return_code, "FillDataSetHeader")

    def size_data_set_feature(self, categorical, n_bins, binned_data):
        n_bytes = self._unsafe.SizeDataSetFeature(categorical, n_bins, len(binned_data), binned_data)
        if n_bytes == 0:  # pragma: no cover
            raise Native._get_native_exception(3, "SizeDataSetFeature")
        return n_bytes

    def fill_data_set_feature(self, categorical, n_bins, binned_data, n_bytes, shared_data):
        return_code = self._unsafe.FillDataSetFeature(
            categorical, 
            n_bins, 
            len(binned_data), 
            binned_data, 
            n_bytes, 
            shared_data
        )
        if return_code:  # pragma: no cover
            raise Native._get_native_exception(return_code, "FillDataSetFeature")

    def size_classification_targets(self, n_classes, targets):
        n_bytes = self._unsafe.SizeClassificationTargets(n_classes, len(targets), targets)
        if n_bytes == 0:  # pragma: no cover
            raise Native._get_native_exception(3, "SizeClassificationTargets")
        return n_bytes

    def fill_classification_targets(self, n_classes, targets, n_bytes, shared_data):
        return_code = self._unsafe.FillClassificationTargets(n_classes, len(targets), targets, n_bytes, shared_data)
        if return_code:  # pragma: no cover
            raise Native._get_native_exception(return_code, "FillClassificationTargets")

    def size_regression_targets(self, targets):
        n_bytes = self._unsafe.SizeRegressionTargets(len(targets), targets)
        if n_bytes == 0:  # pragma: no cover
            raise Native._get_native_exception(3, "SizeRegressionTargets")
        return n_bytes

    def fill_regression_targets(self, targets, n_bytes, shared_data):
        return_code = self._unsafe.FillRegressionTargets(len(targets), targets, n_bytes, shared_data)
        if return_code:  # pragma: no cover
            raise Native._get_native_exception(return_code, "FillRegressionTargets")


    @staticmethod
    def _get_ebm_lib_path(debug=False):
        """ Returns filepath of core EBM library.

        Returns:
            A string representing filepath.
        """
        bitsize = struct.calcsize("P") * 8
        is_64_bit = bitsize == 64

        script_path = os.path.dirname(os.path.abspath(__file__))
        package_path = os.path.join(script_path, "..", "..")

        debug_str = "_debug" if debug else ""
        log.info("Loading native on {0} | debug = {1}".format(platform, debug))
        if platform == "linux" or platform == "linux2" and is_64_bit:  # pragma: no cover
            return os.path.join(
                package_path, "lib", "lib_ebm_native_linux_x64{0}.so".format(debug_str)
            )
        elif platform == "win32" and is_64_bit:  # pragma: no cover
            return os.path.join(
                package_path, "lib", "lib_ebm_native_win_x64{0}.dll".format(debug_str)
            )
        elif platform == "darwin" and is_64_bit:  # pragma: no cover
            return os.path.join(
                package_path, "lib", "lib_ebm_native_mac_x64{0}.dylib".format(debug_str)
            )
        else:  # pragma: no cover
            msg = "Platform {0} at {1} bit not supported for EBM".format(
                platform, bitsize
            )
            log.error(msg)
            raise Exception(msg)

    def _initialize(self, is_debug):
        self.is_debug = is_debug

        self._typed_log_func = None
        self._unsafe = ct.cdll.LoadLibrary(Native._get_ebm_lib_path(debug=is_debug))

        self._unsafe.SetLogMessageFunction.argtypes = [
            # void (* fn)(int32 traceLevel, const char * message) logMessageFunction
            self._LogFuncType
        ]
        self._unsafe.SetLogMessageFunction.restype = None

        self._unsafe.SetTraceLevel.argtypes = [
            # int32 traceLevel
            ct.c_int32
        ]
        self._unsafe.SetTraceLevel.restype = None


        self._unsafe.GenerateRandomNumber.argtypes = [
            # int32_t randomSeed
            ct.c_int32,
            # int64_t stageRandomizationMix
            ct.c_int32,
        ]
        self._unsafe.GenerateRandomNumber.restype = ct.c_int32

        self._unsafe.SampleWithoutReplacement.argtypes = [
            # int32_t randomSeed
            ct.c_int32,
            # int64_t countTrainingSamples
            ct.c_int64,
            # int64_t countValidationSamples
            ct.c_int64,
            # int64_t * sampleCountsOut
            ndpointer(dtype=ct.c_int64, ndim=1, flags="C_CONTIGUOUS"),
        ]
        self._unsafe.SampleWithoutReplacement.restype = None

        self._unsafe.StratifiedSamplingWithoutReplacement.argtypes = [
            # int32_t randomSeed
            ct.c_int32,
            # int64_t countTargetClasses
            ct.c_int64,
            # int64_t countTrainingSamples
            ct.c_int64,
            # int64_t countValidationSamples
            ct.c_int64,
            # int64_t * targets
            ndpointer(dtype=ct.c_int64, ndim=1),
            # int64_t * sampleCountsOut
            ndpointer(dtype=ct.c_int64, ndim=1, flags="C_CONTIGUOUS"),
        ]
        self._unsafe.StratifiedSamplingWithoutReplacement.restype = ct.c_int32

        self._unsafe.CutQuantile.argtypes = [
            # int64_t countSamples
            ct.c_int64,
            # double * featureValues
            ndpointer(dtype=ct.c_double, ndim=1, flags="C_CONTIGUOUS"),
            # int64_t countSamplesPerBinMin
            ct.c_int64,
            # int64_t isHumanized
            ct.c_int64,
            # int64_t * countCutsInOut
            ct.POINTER(ct.c_int64),
            # double * cutsLowerBoundInclusiveOut
            ndpointer(dtype=ct.c_double, ndim=1, flags="C_CONTIGUOUS"),
            # int64_t * countMissingValuesOut
            ct.POINTER(ct.c_int64),
            # double * minNonInfinityValueOut
            ct.POINTER(ct.c_double),
            # int64_t * countNegativeInfinityOut
            ct.POINTER(ct.c_int64),
            # double * maxNonInfinityValueOut
            ct.POINTER(ct.c_double),
            # int64_t * countPositiveInfinityOut
            ct.POINTER(ct.c_int64),
        ]
        self._unsafe.CutQuantile.restype = ct.c_int32

        self._unsafe.CutUniform.argtypes = [
            # int64_t countSamples
            ct.c_int64,
            # double * featureValues
            ndpointer(dtype=ct.c_double, ndim=1, flags="C_CONTIGUOUS"),
            # int64_t * countCutsInOut
            ct.POINTER(ct.c_int64),
            # double * cutsLowerBoundInclusiveOut
            ndpointer(dtype=ct.c_double, ndim=1, flags="C_CONTIGUOUS"),
            # int64_t * countMissingValuesOut
            ct.POINTER(ct.c_int64),
            # double * minNonInfinityValueOut
            ct.POINTER(ct.c_double),
            # int64_t * countNegativeInfinityOut
            ct.POINTER(ct.c_int64),
            # double * maxNonInfinityValueOut
            ct.POINTER(ct.c_double),
            # int64_t * countPositiveInfinityOut
            ct.POINTER(ct.c_int64),
        ]
        self._unsafe.CutUniform.restype = None

        self._unsafe.CutWinsorized.argtypes = [
            # int64_t countSamples
            ct.c_int64,
            # double * featureValues
            ndpointer(dtype=ct.c_double, ndim=1, flags="C_CONTIGUOUS"),
            # int64_t * countCutsInOut
            ct.POINTER(ct.c_int64),
            # double * cutsLowerBoundInclusiveOut
            ndpointer(dtype=ct.c_double, ndim=1, flags="C_CONTIGUOUS"),
            # int64_t * countMissingValuesOut
            ct.POINTER(ct.c_int64),
            # double * minNonInfinityValueOut
            ct.POINTER(ct.c_double),
            # int64_t * countNegativeInfinityOut
            ct.POINTER(ct.c_int64),
            # double * maxNonInfinityValueOut
            ct.POINTER(ct.c_double),
            # int64_t * countPositiveInfinityOut
            ct.POINTER(ct.c_int64),
        ]
        self._unsafe.CutWinsorized.restype = ct.c_int32


        self._unsafe.SuggestGraphBounds.argtypes = [
            # int64_t countCuts
            ct.c_int64,
            # double lowestCut
            ct.c_double,
            # double highestCut
            ct.c_double,
            # double minValue
            ct.c_double,
            # double maxValue
            ct.c_double,
            # double * lowGraphBoundOut
            ct.POINTER(ct.c_double),
            # double * highGraphBoundOut
            ct.POINTER(ct.c_double),
        ]
        self._unsafe.SuggestGraphBounds.restype = ct.c_int32


        self._unsafe.Discretize.argtypes = [
            # int64_t countSamples
            ct.c_int64,
            # double * featureValues
            ndpointer(dtype=ct.c_double, ndim=1, flags="C_CONTIGUOUS"),
            # int64_t countCuts
            ct.c_int64,
            # double * cutsLowerBoundInclusive
            ndpointer(dtype=ct.c_double, ndim=1, flags="C_CONTIGUOUS"),
            # int64_t * discretizedOut
            ndpointer(dtype=ct.c_int64, ndim=1, flags="C_CONTIGUOUS"),
        ]
        self._unsafe.Discretize.restype = ct.c_int32


        self._unsafe.SizeDataSetHeader.argtypes = [
            # int64_t countFeatures
            ct.c_int64,
        ]
        self._unsafe.SizeDataSetHeader.restype = ct.c_int64

        self._unsafe.FillDataSetHeader.argtypes = [
            # int64_t countFeatures
            ct.c_int64,
            # int64_t countBytesAllocated
            ct.c_int64,
            # void * fillMem
            ct.c_void_p,
        ]
        self._unsafe.FillDataSetHeader.restype = ct.c_int32

        self._unsafe.SizeDataSetFeature.argtypes = [
            # int64_t categorical
            ct.c_int64,
            # int64_t countBins
            ct.c_int64,
            # int64_t countSamples
            ct.c_int64,
            # int64_t * binnedData
            ndpointer(dtype=ct.c_int64, ndim=1),
        ]
        self._unsafe.SizeDataSetFeature.restype = ct.c_int64

        self._unsafe.FillDataSetFeature.argtypes = [
            # int64_t categorical
            ct.c_int64,
            # int64_t countBins
            ct.c_int64,
            # int64_t countSamples
            ct.c_int64,
            # int64_t * binnedData
            ndpointer(dtype=ct.c_int64, ndim=1),
            # int64_t countBytesAllocated
            ct.c_int64,
            # void * fillMem
            ct.c_void_p,
        ]
        self._unsafe.FillDataSetFeature.restype = ct.c_int32

        self._unsafe.SizeClassificationTargets.argtypes = [
            # int64_t countTargetClasses
            ct.c_int64,
            # int64_t countSamples
            ct.c_int64,
            # int64_t * targets
            ndpointer(dtype=ct.c_int64, ndim=1),
        ]
        self._unsafe.SizeClassificationTargets.restype = ct.c_int64

        self._unsafe.FillClassificationTargets.argtypes = [
            # int64_t countTargetClasses
            ct.c_int64,
            # int64_t countSamples
            ct.c_int64,
            # int64_t * targets
            ndpointer(dtype=ct.c_int64, ndim=1),
            # int64_t countBytesAllocated
            ct.c_int64,
            # void * fillMem
            ct.c_void_p,
        ]
        self._unsafe.FillClassificationTargets.restype = ct.c_int32

        self._unsafe.SizeRegressionTargets.argtypes = [
            # int64_t countSamples
            ct.c_int64,
            # FloatEbmType * targets
            ndpointer(dtype=ct.c_double, ndim=1),
        ]
        self._unsafe.SizeRegressionTargets.restype = ct.c_int64

        self._unsafe.FillRegressionTargets.argtypes = [
            # int64_t countSamples
            ct.c_int64,
            # FloatEbmType * targets
            ndpointer(dtype=ct.c_double, ndim=1),
            # int64_t countBytesAllocated
            ct.c_int64,
            # void * fillMem
            ct.c_void_p,
        ]
        self._unsafe.FillRegressionTargets.restype = ct.c_int32


        self._unsafe.Softmax.argtypes = [
            # int64_t countTargetClasses
            ct.c_int64,
            # int64_t countSamples
            ct.c_int64,
            # double * logits
            ndpointer(dtype=ct.c_double, ndim=1, flags="C_CONTIGUOUS"),
            # double * probabilitiesOut
            ndpointer(dtype=ct.c_double, ndim=1, flags="C_CONTIGUOUS"),
        ]
        self._unsafe.Softmax.restype = ct.c_int32


        self._unsafe.CreateClassificationBooster.argtypes = [
            # int32_t randomSeed
            ct.c_int32,
            # int64_t countTargetClasses
            ct.c_int64,
            # int64_t countFeatures
            ct.c_int64,
            # int64_t * featuresCategorical
            ndpointer(dtype=ct.c_int64, ndim=1),
            # int64_t * featuresBinCount
            ndpointer(dtype=ct.c_int64, ndim=1),
            # int64_t countFeatureGroups
            ct.c_int64,
            # int64_t * featureGroupsDimensionCount
            ndpointer(dtype=ct.c_int64, ndim=1),
            # int64_t * featureGroupsFeatureIndexes
            ndpointer(dtype=ct.c_int64, ndim=1),
            # int64_t countTrainingSamples
            ct.c_int64,
            # int64_t * trainingBinnedData
            ndpointer(dtype=ct.c_int64, ndim=2, flags="C_CONTIGUOUS"),
            # int64_t * trainingTargets
            ndpointer(dtype=ct.c_int64, ndim=1),
            # double * trainingWeights
            ndpointer(dtype=ct.c_double, ndim=1),
            # ct.c_void_p,
            # double * trainingPredictorScores
            # scores can either be 1 or 2 dimensional
            ndpointer(dtype=ct.c_double, flags="C_CONTIGUOUS"),
            # int64_t countValidationSamples
            ct.c_int64,
            # int64_t * validationBinnedData
            ndpointer(dtype=ct.c_int64, ndim=2, flags="C_CONTIGUOUS"),
            # int64_t * validationTargets
            ndpointer(dtype=ct.c_int64, ndim=1),
            # double * validationWeights
            ndpointer(dtype=ct.c_double, ndim=1),
            # ct.c_void_p,
            # double * validationPredictorScores
            # scores can either be 1 or 2 dimensional
            ndpointer(dtype=ct.c_double, flags="C_CONTIGUOUS"),
            # int64_t countInnerBags
            ct.c_int64,
            # double * optionalTempParams
            ct.POINTER(ct.c_double),
            # BoosterHandle * boosterHandleOut
            ct.POINTER(ct.c_void_p),
        ]
        self._unsafe.CreateClassificationBooster.restype = ct.c_int32

        self._unsafe.CreateRegressionBooster.argtypes = [
            # int32_t randomSeed
            ct.c_int32,
            # int64_t countFeatures
            ct.c_int64,
            # int64_t * featuresCategorical
            ndpointer(dtype=ct.c_int64, ndim=1),
            # int64_t * featuresBinCount
            ndpointer(dtype=ct.c_int64, ndim=1),
            # int64_t countFeatureGroups
            ct.c_int64,
            # int64_t * featureGroupsDimensionCount
            ndpointer(dtype=ct.c_int64, ndim=1),
            # int64_t * featureGroupsFeatureIndexes
            ndpointer(dtype=ct.c_int64, ndim=1),
            # int64_t countTrainingSamples
            ct.c_int64,
            # int64_t * trainingBinnedData
            ndpointer(dtype=ct.c_int64, ndim=2, flags="C_CONTIGUOUS"),
            # double * trainingTargets
            ndpointer(dtype=ct.c_double, ndim=1),
            # double * trainingWeights
            ndpointer(dtype=ct.c_double, ndim=1),
            # ct.c_void_p,
            # double * trainingPredictorScores
            ndpointer(dtype=ct.c_double, ndim=1),
            # int64_t countValidationSamples
            ct.c_int64,
            # int64_t * validationBinnedData
            ndpointer(dtype=ct.c_int64, ndim=2, flags="C_CONTIGUOUS"),
            # double * validationTargets
            ndpointer(dtype=ct.c_double, ndim=1),
            # double * validationWeights
            ndpointer(dtype=ct.c_double, ndim=1),
            # ct.c_void_p,
            # double * validationPredictorScores
            ndpointer(dtype=ct.c_double, ndim=1),
            # int64_t countInnerBags
            ct.c_int64,
            # double * optionalTempParams
            ct.POINTER(ct.c_double),
            # BoosterHandle * boosterHandleOut
            ct.POINTER(ct.c_void_p),
        ]
        self._unsafe.CreateRegressionBooster.restype = ct.c_int32

        self._unsafe.GenerateModelUpdate.argtypes = [
            # void * boosterHandle
            ct.c_void_p,
            # int64_t indexFeatureGroup
            ct.c_int64,
            # GenerateUpdateOptionsType options 
            ct.c_int64,
            # double learningRate
            ct.c_double,
            # int64_t countSamplesRequiredForChildSplitMin
            ct.c_int64,
            # int64_t * leavesMax
            ndpointer(dtype=ct.c_int64, ndim=1),
            # double * gainOut
            ct.POINTER(ct.c_double),
        ]
        self._unsafe.GenerateModelUpdate.restype = ct.c_int32

        self._unsafe.GetModelUpdateCuts.argtypes = [
            # void * boosterHandle
            ct.c_void_p,
            # int64_t indexDimension
            ct.c_int64,
            # int64_t * countCutsInOut
            ct.POINTER(ct.c_int64),
            # int64_t * cutIndexesOut
            ndpointer(dtype=ct.c_int64, ndim=1),
        ]
        self._unsafe.GetModelUpdateCuts.restype = ct.c_int32

        self._unsafe.GetModelUpdateExpanded.argtypes = [
            # void * boosterHandle
            ct.c_void_p,
            # double * modelFeatureGroupUpdateTensorOut
            ndpointer(dtype=ct.c_double, flags="C_CONTIGUOUS"),
        ]
        self._unsafe.GetModelUpdateExpanded.restype = ct.c_int32

        self._unsafe.SetModelUpdateExpanded.argtypes = [
            # void * boosterHandle
            ct.c_void_p,
            # int64_t indexFeatureGroup
            ct.c_int64,
            # double * modelFeatureGroupUpdateTensor
            ndpointer(dtype=ct.c_double, flags="C_CONTIGUOUS"),
        ]
        self._unsafe.SetModelUpdateExpanded.restype = ct.c_int32

        self._unsafe.ApplyModelUpdate.argtypes = [
            # void * boosterHandle
            ct.c_void_p,
            # double * validationMetricOut
            ct.POINTER(ct.c_double),
        ]
        self._unsafe.ApplyModelUpdate.restype = ct.c_int32

        self._unsafe.GetBestModelFeatureGroup.argtypes = [
            # void * boosterHandle
            ct.c_void_p,
            # int64_t indexFeatureGroup
            ct.c_int64,
            # double * modelFeatureGroupTensorOut
            ndpointer(dtype=ct.c_double, flags="C_CONTIGUOUS"),
        ]
        self._unsafe.GetBestModelFeatureGroup.restype = ct.c_int32

        self._unsafe.GetCurrentModelFeatureGroup.argtypes = [
            # void * boosterHandle
            ct.c_void_p,
            # int64_t indexFeatureGroup
            ct.c_int64,
            # double * modelFeatureGroupTensorOut
            ndpointer(dtype=ct.c_double, flags="C_CONTIGUOUS"),
        ]
        self._unsafe.GetCurrentModelFeatureGroup.restype = ct.c_int32

        self._unsafe.FreeBooster.argtypes = [
            # void * boosterHandle
            ct.c_void_p
        ]
        self._unsafe.FreeBooster.restype = None


        self._unsafe.CreateClassificationInteractionDetector.argtypes = [
            # int64_t countTargetClasses
            ct.c_int64,
            # int64_t countFeatures
            ct.c_int64,
            # int64_t * featuresCategorical
            ndpointer(dtype=ct.c_int64, ndim=1),
            # int64_t * featuresBinCount
            ndpointer(dtype=ct.c_int64, ndim=1),
            # int64_t countSamples
            ct.c_int64,
            # int64_t * binnedData
            ndpointer(dtype=ct.c_int64, ndim=2, flags="C_CONTIGUOUS"),
            # int64_t * targets
            ndpointer(dtype=ct.c_int64, ndim=1),
            # double * weights
            ndpointer(dtype=ct.c_double, ndim=1),
            # ct.c_void_p,
            # double * predictorScores
            # scores can either be 1 or 2 dimensional
            ndpointer(dtype=ct.c_double, flags="C_CONTIGUOUS"),
            # double * optionalTempParams
            ct.POINTER(ct.c_double),
            # InteractionHandle * interactionHandleOut
            ct.POINTER(ct.c_void_p),
        ]
        self._unsafe.CreateClassificationInteractionDetector.restype = ct.c_int32

        self._unsafe.CreateRegressionInteractionDetector.argtypes = [
            # int64_t countFeatures
            ct.c_int64,
            # int64_t * featuresCategorical
            ndpointer(dtype=ct.c_int64, ndim=1),
            # int64_t * featuresBinCount
            ndpointer(dtype=ct.c_int64, ndim=1),
            # int64_t countSamples
            ct.c_int64,
            # int64_t * binnedData
            ndpointer(dtype=ct.c_int64, ndim=2, flags="C_CONTIGUOUS"),
            # double * targets
            ndpointer(dtype=ct.c_double, ndim=1),
            # double * weights
            ndpointer(dtype=ct.c_double, ndim=1),
            # ct.c_void_p,
            # double * predictorScores
            ndpointer(dtype=ct.c_double, ndim=1),
            # double * optionalTempParams
            ct.POINTER(ct.c_double),
            # InteractionHandle * interactionHandleOut
            ct.POINTER(ct.c_void_p),
        ]
        self._unsafe.CreateRegressionInteractionDetector.restype = ct.c_int32

        self._unsafe.CalculateInteractionScore.argtypes = [
            # void * interactionHandle
            ct.c_void_p,
            # int64_t countDimensions
            ct.c_int64,
            # int64_t * featureIndexes
            ndpointer(dtype=ct.c_int64, ndim=1),
            # int64_t countSamplesRequiredForChildSplitMin
            ct.c_int64,
            # double * interactionScoreOut
            ct.POINTER(ct.c_double),
        ]
        self._unsafe.CalculateInteractionScore.restype = ct.c_int32

        self._unsafe.FreeInteractionDetector.argtypes = [
            # void * interactionHandle
            ct.c_void_p
        ]
        self._unsafe.FreeInteractionDetector.restype = None

    @staticmethod
    def _convert_feature_groups_to_c(feature_groups):
        # Create C form of feature_groups

        feature_groups_feature_count = np.empty(len(feature_groups), dtype=ct.c_int64, order='C')
        feature_groups_feature_indexes = []
        for idx, features_in_group in enumerate(feature_groups):
            feature_groups_feature_count[idx] = len(features_in_group)
            for feature_idx in features_in_group:
                feature_groups_feature_indexes.append(feature_idx)

        feature_groups_feature_indexes = np.array(feature_groups_feature_indexes, dtype=ct.c_int64)

        return feature_groups_feature_count, feature_groups_feature_indexes


class NativeEBMBooster:
    """Lightweight wrapper for EBM C boosting code.
    """

    def __init__(
        self,
        model_type,
        n_classes,
        features_categorical, 
        features_bin_count,
        feature_groups,
        X_train,
        y_train,
        w_train,
        scores_train,
        X_val,
        y_val,
        w_val,
        scores_val,
        n_inner_bags,
        random_state,
        optional_temp_params,
    ):

        """ Initializes internal wrapper for EBM C code.

        Args:
            model_type: 'regression'/'classification'.
            n_classes: Specific to classification,
                number of unique classes.
            features_categorical: list of categorical features represented by bools 
            features_bin_count: count of the number of bins for each feature
            feature_groups: List of feature groups represented as
                a dictionary of keys ("features")
            X_train: Training design matrix as 2-D ndarray.
            y_train: Training response as 1-D ndarray.
            scores_train: training predictions from a prior predictor
                that this class will boost on top of.  For regression
                there is 1 prediction per sample.  For binary classification
                there is one logit.  For multiclass there are n_classes logits
            X_val: Validation design matrix as 2-D ndarray.
            y_val: Validation response as 1-D ndarray.
            scores_val: Validation predictions from a prior predictor
                that this class will boost on top of.  For regression
                there is 1 prediction per sample.  For binary classification
                there is one logit.  For multiclass there are n_classes logits
            n_inner_bags: number of inner bags.
            random_state: Random seed as integer.
        """

        # first set the one thing that we will close on
        self._booster_handle = None
        self._feature_group_index = -1

        # check inputs for important inputs or things that would segfault in C
        if not isinstance(features_categorical, np.ndarray):  # pragma: no cover
            raise ValueError("features_categorical should be an np.ndarray")

        if not isinstance(features_bin_count, np.ndarray):  # pragma: no cover
            raise ValueError("features_bin_count should be an np.ndarray")

        if not isinstance(feature_groups, list):  # pragma: no cover
            raise ValueError("feature_groups should be a list")

        if X_train.ndim != 2:  # pragma: no cover
            raise ValueError("X_train should have exactly 2 dimensions")

        if y_train.ndim != 1:  # pragma: no cover
            raise ValueError("y_train should have exactly 1 dimension")

        if X_train.shape[0] != len(features_categorical):  # pragma: no cover
            raise ValueError(
                "X_train does not have the same number of items as the features_categorical array"
            )

        if X_train.shape[0] != len(features_bin_count):  # pragma: no cover
            raise ValueError(
                "X_train does not have the same number of items as the features_bin_count array"
            )

        if X_train.shape[1] != len(y_train):  # pragma: no cover
            raise ValueError(
                "X_train does not have the same number of samples as y_train"
            )

        if X_val.ndim != 2:  # pragma: no cover
            raise ValueError("X_val should have exactly 2 dimensions")

        if y_val.ndim != 1:  # pragma: no cover
            raise ValueError("y_val should have exactly 1 dimension")

        if X_val.shape[0] != X_train.shape[0]:  # pragma: no cover
            raise ValueError(
                "X_val does not have the same number of features as the X_train array"
            )

        if X_val.shape[1] != len(y_val):  # pragma: no cover
            raise ValueError(
                "X_val does not have the same number of samples as y_val"
            )

        if w_train.shape != y_train.shape or w_val.shape != y_val.shape:
            raise ValueError("Sample weight shape must be equal to training label shape.")

        self._native = Native.get_native_singleton()

        log.info("Allocation training start")

        # Store args
        self._model_type = model_type
        self._n_classes = n_classes

        self._features_bin_count = features_bin_count

        self._feature_groups = feature_groups
        (
            feature_groups_feature_count,
            feature_groups_feature_indexes,
        ) = Native._convert_feature_groups_to_c(feature_groups)

        n_scores = Native.get_count_scores_c(n_classes)
        if scores_train is None:
            scores_train = np.zeros(len(y_train) * n_scores, dtype=ct.c_double, order="C")
        else:
            if scores_train.shape[0] != len(y_train):  # pragma: no cover
                raise ValueError(
                    "scores_train does not have the same number of samples as y_train"
                )
            if n_scores == 1:
                if scores_train.ndim != 1:  # pragma: no cover
                    raise ValueError(
                        "scores_train should have exactly 1 dimensions for regression or binary classification"
                    )
            else:
                if scores_train.ndim != 2:  # pragma: no cover
                    raise ValueError(
                        "scores_train should have exactly 2 dimensions for multiclass"
                    )
                if scores_train.shape[1] != n_scores:  # pragma: no cover
                    raise ValueError(
                        "scores_train does not have the same number of logit scores as n_scores"
                    )

        if scores_val is None:
            scores_val = np.zeros(len(y_val) * n_scores, dtype=ct.c_double, order="C")
        else:
            if scores_val.shape[0] != len(y_val):  # pragma: no cover
                raise ValueError(
                    "scores_val does not have the same number of samples as y_val"
                )
            if n_scores == 1:
                if scores_val.ndim != 1:  # pragma: no cover
                    raise ValueError(
                        "scores_val should have exactly 1 dimensions for regression or binary classification"
                    )
            else:
                if scores_val.ndim != 2:  # pragma: no cover
                    raise ValueError(
                        "scores_val should have exactly 2 dimensions for multiclass"
                    )
                if scores_val.shape[1] != n_scores:  # pragma: no cover
                    raise ValueError(
                        "scores_val does not have the same number of logit scores as n_scores"
                    )

        if optional_temp_params is not None:  # pragma: no cover
            optional_temp_params = (ct.c_double * len(optional_temp_params))(
                *optional_temp_params
            )

        # Allocate external resources
        booster_handle = ct.c_void_p(0)
        if model_type == "classification":
            return_code = self._native._unsafe.CreateClassificationBooster(
                random_state,
                n_classes,
                len(features_bin_count),
                features_categorical, 
                features_bin_count,
                len(feature_groups_feature_count),
                feature_groups_feature_count,
                feature_groups_feature_indexes,
                len(y_train),
                X_train,
                y_train,
                w_train,
                scores_train,
                len(y_val),
                X_val,
                y_val,
                w_val,
                scores_val,
                n_inner_bags,
                optional_temp_params,
                ct.byref(booster_handle),
            )
            if return_code:  # pragma: no cover
                raise Native._get_native_exception(return_code, "CreateClassificationBooster")
        elif model_type == "regression":
            return_code = self._native._unsafe.CreateRegressionBooster(
                random_state,
                len(features_bin_count),
                features_categorical, 
                features_bin_count,
                len(feature_groups_feature_count),
                feature_groups_feature_count,
                feature_groups_feature_indexes,
                len(y_train),
                X_train,
                y_train,
                w_train,
                scores_train,
                len(y_val),
                X_val,
                y_val,
                w_val,
                scores_val,
                n_inner_bags,
                optional_temp_params,
                ct.byref(booster_handle),
            )
            if return_code:  # pragma: no cover
                raise Native._get_native_exception(return_code, "CreateRegressionBooster")
        else:  # pragma: no cover
            raise AttributeError("Unrecognized model_type")

        self._booster_handle = booster_handle.value

        log.info("Allocation boosting end")

    def close(self):
        """ Deallocates C objects used to boost EBM. """
        log.info("Deallocation boosting start")
        self._native._unsafe.FreeBooster(self._booster_handle)
        log.info("Deallocation boosting end")

    def generate_model_update(
        self, 
        feature_group_index, 
        generate_update_options, 
        learning_rate, 
        min_samples_leaf, 
        max_leaves, 
    ):

        """ Generates a boosting step update per feature
            by growing a shallow decision tree.

        Args:
            feature_group_index: The index for the feature group to generate the update for
            generate_update_options: C interface options
            learning_rate: Learning rate as a float.
            min_samples_leaf: Min observations required to split.
            max_leaves: Max leaf nodes on feature step.

        Returns:
            gain for the generated boosting step.
        """

        # log.debug("Boosting step start")

        self._feature_group_index = -1
        gain = ct.c_double(0.0)
        n_features = len(self._feature_groups[feature_group_index])
        max_leaves_arr = np.full(n_features, max_leaves, dtype=ct.c_int64, order="C")

        return_code = self._native._unsafe.GenerateModelUpdate(
            self._booster_handle, 
            feature_group_index,
            generate_update_options,
            learning_rate,
            min_samples_leaf,
            max_leaves_arr,
            ct.byref(gain),
        )
        if return_code:  # pragma: no cover
            raise Native._get_native_exception(return_code, "GenerateModelUpdate")
            
        self._feature_group_index = feature_group_index

        # log.debug("Boosting step end")
        return gain.value

    def apply_model_update(self):

        """ Updates the interal C state with the last model update

        Args:

        Returns:
            Validation loss for the boosting step.
        """
        # log.debug("Boosting step start")

        self._feature_group_index = -1

        metric_output = ct.c_double(0.0)
        return_code = self._native._unsafe.ApplyModelUpdate(
            self._booster_handle, 
            ct.byref(metric_output),
        )
        if return_code:  # pragma: no cover
            raise Native._get_native_exception(return_code, "ApplyModelUpdate")

        # log.debug("Boosting step end")
        return metric_output.value

    def get_best_model(self):
        model = []
        for index in range(len(self._feature_groups)):
            model_feature_group = self._get_best_model_feature_group(index)
            model.append(model_feature_group)

        return model

    # TODO: Needs test.
    def get_current_model(self):
        model = []
        for index in range(len(self._feature_groups)):
            model_feature_group = self._get_current_model_feature_group(
                index
            )
            model.append(model_feature_group)

        return model

    def get_model_update_cuts(self):
        if self._feature_group_index < 0:  # pragma: no cover
            raise RuntimeError("invalid internal self._feature_group_index")

        cuts = []
        feature_indexes = self._feature_groups[self._feature_group_index]
        for dimension_idx, _ in enumerate(feature_indexes):
            cuts_dimension = self._get_model_update_cuts_dimension(dimension_idx)
            cuts.append(cuts_dimension)

        return cuts

    def _get_feature_group_shape(self, feature_group_index):
        # TODO PK do this once during construction so that we don't have to do it again
        #         and so that we don't have to store self._features & self._feature_groups

        # Retrieve dimensions of log odds tensor
        dimensions = []
        feature_indexes = self._feature_groups[feature_group_index]
        for _, feature_idx in enumerate(feature_indexes):
            n_bins = self._features_bin_count[feature_idx]
            dimensions.append(n_bins)

        dimensions = list(reversed(dimensions))

        # Array returned for multiclass is one higher dimension
        n_scores = Native.get_count_scores_c(self._n_classes)
        if n_scores > 1:
            dimensions.append(n_scores)

        shape = tuple(dimensions)
        return shape

    def _get_best_model_feature_group(self, feature_group_index):
        """ Returns best model/function according to validation set
            for a given feature group.

        Args:
            feature_group_index: The index for the feature group.

        Returns:
            An ndarray that represents the model.
        """

        if self._model_type == "classification" and self._n_classes <= 1:  # pragma: no cover
            # if there is only one legal state for a classification problem, then we know with 100%
            # certainty what the result will be, and our model has no information since we always predict
            # the only output
            return None

        shape = self._get_feature_group_shape(feature_group_index)
        model_feature_group = np.empty(shape, dtype=np.float64, order="C")

        return_code = self._native._unsafe.GetBestModelFeatureGroup(
            self._booster_handle, feature_group_index, model_feature_group
        )
        if return_code:  # pragma: no cover
            raise Native._get_native_exception(return_code, "GetBestModelFeatureGroup")

        if len(self._feature_groups[feature_group_index]) == 2:
            if 2 < self._n_classes:
                model_feature_group = np.ascontiguousarray(np.transpose(model_feature_group, (1, 0, 2)))
            else:
                model_feature_group = np.ascontiguousarray(np.transpose(model_feature_group, (1, 0)))

        return model_feature_group

    def _get_current_model_feature_group(self, feature_group_index):
        """ Returns current model/function according to validation set
            for a given feature group.

        Args:
            feature_group_index: The index for the feature group.

        Returns:
            An ndarray that represents the model.
        """

        if self._model_type == "classification" and self._n_classes <= 1:  # pragma: no cover
            # if there is only one legal state for a classification problem, then we know with 100%
            # certainty what the result will be, and our model has no information since we always predict
            # the only output
            return None

        shape = self._get_feature_group_shape(feature_group_index)
        model_feature_group = np.empty(shape, dtype=np.float64, order="C")

        return_code = self._native._unsafe.GetCurrentModelFeatureGroup(
            self._booster_handle, feature_group_index, model_feature_group
        )
        if return_code:  # pragma: no cover
            raise Native._get_native_exception(return_code, "GetCurrentModelFeatureGroup")

        if len(self._feature_groups[feature_group_index]) == 2:
            if 2 < self._n_classes:
                model_feature_group = np.ascontiguousarray(np.transpose(model_feature_group, (1, 0, 2)))
            else:
                model_feature_group = np.ascontiguousarray(np.transpose(model_feature_group, (1, 0)))

        return model_feature_group

    def _get_model_update_cuts_dimension(self, dimension_index):
        feature_index = self._feature_groups[self._feature_group_index][dimension_index]
        n_bins = self._features_bin_count[feature_index]

        count_cuts = n_bins - 1
        cuts = np.empty(count_cuts, dtype=np.int64, order="C")
        count_cuts = ct.c_int64(count_cuts)

        return_code = self._native._unsafe.GetModelUpdateCuts(
            self._booster_handle, 
            dimension_index, 
            ct.byref(count_cuts), 
            cuts
        )
        if return_code:  # pragma: no cover
            raise Native._get_native_exception(return_code, "GetModelUpdateCuts")

        cuts = cuts[:count_cuts.value]
        return cuts

    def get_model_update_expanded(self):
        if self._feature_group_index < 0:  # pragma: no cover
            raise RuntimeError("invalid internal self._feature_group_index")

        if self._model_type == "classification" and self._n_classes <= 1:  # pragma: no cover
            # if there is only one legal state for a classification problem, then we know with 100%
            # certainty what the result will be, and our model has no information since we always predict
            # the only output
            return None

        shape = self._get_feature_group_shape(self._feature_group_index)
        model_update = np.empty(shape, dtype=np.float64, order="C")

        return_code = self._native._unsafe.GetModelUpdateExpanded(self._booster_handle, model_update)
        if return_code:  # pragma: no cover
            raise Native._get_native_exception(return_code, "GetModelUpdateExpanded")

        if len(self._feature_groups[self._feature_group_index]) == 2:
            if 2 < self._n_classes:
                model_update = np.ascontiguousarray(np.transpose(model_update, (1, 0, 2)))
            else:
                model_update = np.ascontiguousarray(np.transpose(model_update, (1, 0)))

        return model_update

    def set_model_update_expanded(self, feature_group_index, model_update):
        self._feature_group_index = -1

        if self._model_type == "classification" and self._n_classes <= 1:  # pragma: no cover
            if model_update is None:  # pragma: no cover
                self._feature_group_index = feature_group_index
                return
            raise ValueError("a tensor with 1 class or less would be empty since the predictions would always be the same")

        if len(self._feature_groups[feature_group_index]) == 2:
            if 2 < self._n_classes:
                model_update = np.ascontiguousarray(np.transpose(model_update, (1, 0, 2)))
            else:
                model_update = np.ascontiguousarray(np.transpose(model_update, (1, 0)))

        shape = self._get_feature_group_shape(feature_group_index)

        if shape != model_update.shape:  # pragma: no cover
            raise ValueError("incorrect tensor shape in call to set_model_update_expanded")

        return_code = self._native._unsafe.SetModelUpdateExpanded(
            self._booster_handle, feature_group_index, model_update
        )
        if return_code:  # pragma: no cover
            raise Native._get_native_exception(return_code, "SetModelUpdateExpanded")

        self._feature_group_index = feature_group_index

        return


class NativeEBMInteraction:
    """Lightweight wrapper for EBM C interaction code.
    """

    def __init__(
        self, model_type, n_classes, features_categorical, features_bin_count, X, y, w, scores, optional_temp_params
    ):

        """ Initializes internal wrapper for EBM C code.

        Args:
            model_type: 'regression'/'classification'.
            n_classes: Specific to classification,
                number of unique classes.
            features_categorical: list of categorical features represented by bools 
            features_bin_count: count of the number of bins for each feature
            X: Training design matrix as 2-D ndarray.
            y: Training response as 1-D ndarray.
            w: Sample weights as 1-D ndarray (must be same shape as y).
            scores: predictions from a prior predictor.  For regression
                there is 1 prediction per sample.  For binary classification
                there is one logit.  For multiclass there are n_classes logits

        """

        # first set the one thing that we will close on
        self._interaction_handle = None

        # check inputs for important inputs or things that would segfault in C
        if not isinstance(features_categorical, np.ndarray):  # pragma: no cover
            raise ValueError("features_categorical should be an np.ndarray")

        if not isinstance(features_bin_count, np.ndarray):  # pragma: no cover
            raise ValueError("features_bin_count should be an np.ndarray")

        if X.ndim != 2:  # pragma: no cover
            raise ValueError("X should have exactly 2 dimensions")

        if y.ndim != 1:  # pragma: no cover
            raise ValueError("y should have exactly 1 dimension")


        if X.shape[0] != len(features_categorical):  # pragma: no cover
            raise ValueError(
                "X does not have the same number of items as the features_categorical array"
            )

        if X.shape[0] != len(features_bin_count):  # pragma: no cover
            raise ValueError(
                "X does not have the same number of items as the features_bin_count array"
            )

        if X.shape[1] != len(y):  # pragma: no cover
            raise ValueError("X does not have the same number of samples as y")

        self._native = Native.get_native_singleton()

        log.info("Allocation interaction start")

        n_scores = Native.get_count_scores_c(n_classes)
        if scores is None:  # pragma: no cover
            scores = np.zeros(len(y) * n_scores, dtype=ct.c_double, order="C")
        else:
            if scores.shape[0] != len(y):  # pragma: no cover
                raise ValueError(
                    "scores does not have the same number of samples as y"
                )
            if n_scores == 1:
                if scores.ndim != 1:  # pragma: no cover
                    raise ValueError(
                        "scores should have exactly 1 dimensions for regression or binary classification"
                    )
            else:
                if scores.ndim != 2:  # pragma: no cover
                    raise ValueError(
                        "scores should have exactly 2 dimensions for multiclass"
                    )
                if scores.shape[1] != n_scores:  # pragma: no cover
                    raise ValueError(
                        "scores does not have the same number of logit scores as n_scores"
                    )

        if optional_temp_params is not None:  # pragma: no cover
            optional_temp_params = (ct.c_double * len(optional_temp_params))(
                *optional_temp_params
            )

        # Allocate external resources
        interaction_handle = ct.c_void_p(0)
        if model_type == "classification":
            return_code = self._native._unsafe.CreateClassificationInteractionDetector(
                n_classes,
                len(features_bin_count),
                features_categorical, 
                features_bin_count,
                len(y),
                X,
                y,
                w,
                scores,
                optional_temp_params,
                ct.byref(interaction_handle),
            )
            if return_code:  # pragma: no cover
                raise Native._get_native_exception(return_code, "CreateClassificationInteractionDetector")
        elif model_type == "regression":
            return_code = self._native._unsafe.CreateRegressionInteractionDetector(
                len(features_bin_count),
                features_categorical, 
                features_bin_count,
                len(y),
                X,
                y,
                w,
                scores,
                optional_temp_params,
                ct.byref(interaction_handle),
            )
            if return_code:  # pragma: no cover
                raise Native._get_native_exception(return_code, "CreateRegressionInteractionDetector")
        else:  # pragma: no cover
            raise AttributeError("Unrecognized model_type")

        self._interaction_handle = interaction_handle.value

        log.info("Allocation interaction end")

    def close(self):
        """ Deallocates C objects used to determine interactions in EBM. """
        log.info("Deallocation interaction start")
        self._native._unsafe.FreeInteractionDetector(self._interaction_handle)
        log.info("Deallocation interaction end")

    def get_interaction_score(self, feature_index_tuple, min_samples_leaf):
        """ Provides score for an feature interaction. Higher is better."""
        log.info("Fast interaction score start")
        score = ct.c_double(0.0)
        return_code = self._native._unsafe.CalculateInteractionScore(
            self._interaction_handle,
            len(feature_index_tuple),
            np.array(feature_index_tuple, dtype=ct.c_int64),
            min_samples_leaf,
            ct.byref(score),
        )
        if return_code:  # pragma: no cover
            raise Native._get_native_exception(return_code, "CalculateInteractionScore")

        log.info("Fast interaction score end")
        return score.value


class NativeHelper:
    @staticmethod
    def cyclic_gradient_boost(
        model_type,
        n_classes,
        features_categorical, 
        features_bin_count,
        feature_groups,
        X_train,
        y_train,
        w_train,
        scores_train,
        X_val,
        y_val,
        w_val,
        scores_val,
        n_inner_bags,
        generate_update_options,
        learning_rate,
        min_samples_leaf,
        max_leaves,
        early_stopping_rounds,
        early_stopping_tolerance,
        max_rounds,
        random_state,
        name,
        optional_temp_params=None,
    ):
        min_metric = np.inf
        episode_index = 0
        with closing(
            NativeEBMBooster(
                model_type,
                n_classes,
                features_categorical, 
                features_bin_count,
                feature_groups,
                X_train,
                y_train,
                w_train,
                scores_train,
                X_val,
                y_val,
                w_val,
                scores_val,
                n_inner_bags,
                random_state,
                optional_temp_params,
            )
        ) as native_ebm_booster:
            no_change_run_length = 0
            bp_metric = np.inf
            log.info("Start boosting {0}".format(name))
            for episode_index in range(max_rounds):
                if episode_index % 10 == 0:
                    log.debug("Sweep Index for {0}: {1}".format(name, episode_index))
                    log.debug("Metric: {0}".format(min_metric))

                for feature_group_index in range(len(feature_groups)):
                    gain = native_ebm_booster.generate_model_update(
                        feature_group_index=feature_group_index,
                        generate_update_options=generate_update_options,
                        learning_rate=learning_rate,
                        min_samples_leaf=min_samples_leaf,
                        max_leaves=max_leaves,
                    )

                    curr_metric = native_ebm_booster.apply_model_update()

                    min_metric = min(curr_metric, min_metric)

                # TODO PK this early_stopping_tolerance is a little inconsistent
                #      since it triggers intermittently and only re-triggers if the
                #      threshold is re-passed, but not based on a smooth windowed set
                #      of checks.  We can do better by keeping a list of the last
                #      number of measurements to have a consistent window of values.
                #      If we only cared about the metric at the start and end of the epoch
                #      window a circular buffer would be best choice with O(1).
                if no_change_run_length == 0:
                    bp_metric = min_metric
                if min_metric + early_stopping_tolerance < bp_metric:
                    no_change_run_length = 0
                else:
                    no_change_run_length += 1

                if (
                    early_stopping_rounds >= 0
                    and no_change_run_length >= early_stopping_rounds
                ):
                    break

            log.info(
                "End boosting {0}, Best Metric: {1}, Num Rounds: {2}".format(
                    name, min_metric, episode_index
                )
            )

            # TODO: Add more ways to call alternative get_current_model
            # Use latest model if there are no instances in the (transposed) validation set
            if X_val.shape[1] == 0:
                model_update = native_ebm_booster.get_current_model()
            else:
                model_update = native_ebm_booster.get_best_model()

        return model_update, min_metric, episode_index

    @staticmethod
    def get_interactions(
        n_interactions,
        iter_feature_groups,
        model_type,
        n_classes,
        features_categorical, 
        features_bin_count,
        X,
        y,
        w,
        scores,
        min_samples_leaf,
        optional_temp_params=None,
    ):
        interaction_scores = []
        with closing(
            NativeEBMInteraction(
                model_type, n_classes, features_categorical, features_bin_count, X, y, w, scores, optional_temp_params
            )
        ) as native_ebm_interactions:
            for feature_group in iter_feature_groups:
                score = native_ebm_interactions.get_interaction_score(
                    feature_group, min_samples_leaf,
                )
                interaction_scores.append((feature_group, score))

        ranked_scores = list(
            sorted(interaction_scores, key=lambda x: x[1], reverse=True)
        )
        final_ranked_scores = ranked_scores

        final_indices = [x[0] for x in final_ranked_scores]
        final_scores = [x[1] for x in final_ranked_scores]

        return final_indices, final_scores<|MERGE_RESOLUTION|>--- conflicted
+++ resolved
@@ -136,9 +136,6 @@
     def generate_random_number(self, random_seed, stage_randomization_mix):
         return self._unsafe.GenerateRandomNumber(random_seed, stage_randomization_mix)
 
-<<<<<<< HEAD
-    def cut_quantile(self, col_data, min_samples_bin, is_humanized, max_cuts):
-=======
     def sample_without_replacement(
         self, 
         random_seed, 
@@ -195,14 +192,7 @@
 
         return sample_counts_out
 
-    def generate_quantile_cuts(
-        self, 
-        col_data, 
-        min_samples_bin, 
-        is_humanized, 
-        max_cuts, 
-    ):
->>>>>>> d60fc5bc
+    def cut_quantile(self, col_data, min_samples_bin, is_humanized, max_cuts):
         cuts = np.empty(max_cuts, dtype=np.float64, order="C")
         count_cuts = ct.c_int64(max_cuts)
         count_missing = ct.c_int64(0)
