--- conflicted
+++ resolved
@@ -37,10 +37,8 @@
     io.open(os.path.join(script_path, name, "version.py"), encoding="utf_8_sig").read(),
 ).group(1)
 
-<<<<<<< HEAD
 EXTRAS = {
     "testing": [
-        # Testing
         "pytest>=4.3.0",
         "pytest-runner>=4.4",
         "nbconvert>=5.4.1",
@@ -51,15 +49,11 @@
         "ipywidgets>=7.4.2",
     ]
 }
-=======
-###
-# get install_requires data from requirements.txt
-#
-install_requires = []
+
+# Get install_requires data from requirements.txt
 with open("./requirements.txt") as f:
     install_requires = f.read().splitlines()
 install_requires = [x for x in install_requires if not x.startswith("#")]
->>>>>>> 3d44f957
 
 setup(
     name=name,
@@ -106,40 +100,11 @@
     },
     setup_requires=[] + dev_tools,
     tests_require=[] + dev_tools,
-<<<<<<< HEAD
-    install_requires=[
-        # Algorithms
-        "SALib>=1.3.3",
-        "lime>=0.1.1.33",
-        "shap>=0.28.5",
-        "skope-rules>=1.0.0",
-        # Service related
-        # NOTE: Dash is pinned so to avoid dependency hell.
-        "plotly>=3.8.1",
-        "dash==0.39.0",
-        "dash-core-components==0.44.0",
-        "dash-cytoscape==0.1.1",
-        "dash-html-components==0.14.0",
-        "dash-renderer==0.20.0",
-        "dash-table-experiments==0.6.0",
-        "gevent>=1.4.0"
-        # Core
-        "joblib>=0.12.5",
-        "pandas>=0.24.0",
-        "scikit-learn>=0.20.0",
-        "ipykernel>=5.1.0",
-        "ipython>=7.4.0",
-        "numpy>=1.15.1",
-        "scipy>=1.2.1",
-        "psutil>=5.6.2",
-    ],
-    extras_require=EXTRAS
-=======
+    extras_require=EXTRAS,
     entry_points={
         "interpret_ext_blackbox": [
             "BlackboxExplainerExample = interpret.ext.blackbox.example_blackbox_explainer_ext:ExampleExplainer"
         ]
     },
     install_requires=install_requires,
->>>>>>> 3d44f957
 )